--- conflicted
+++ resolved
@@ -1,67 +1,5 @@
 # Contributing to the AWS SDK for PHP
 
-<<<<<<< HEAD
-We work hard to provide a high-quality and useful SDK, and we greatly value feedback and contributions from our
-community. Whether it's a new feature, correction, or additional documentation, we welcome your pull requests.
-Please submit any [issues][] or [pull requests][pull-requests] through GitHub.
-
-## What you should keep in mind
-
-1. The SDK is released under the [Apache license][license]. Any code you submit will be released under that license. For
-   substantial contributions, we may ask you to sign a [Contributor License Agreement (CLA)][cla].
-2. We follow the [PSR-0][], [PSR-1][], and [PSR-2][] recommendations from the [PHP Framework Interop Group][php-fig].
-   Please submit code that follows these standards. The [PHP CS Fixer][cs-fixer] tool can be helpful for formatting your
-   code.
-3. We maintain a high percentage of code coverage in our unit tests. If you make changes to the code, please add,
-   update, and/or remove unit (and integration) tests as appropriate.
-4. We may choose not to accept pull requests that change service descriptions (e.g., files like
-   `src/Aws/OpsWorks/Resources/opsworks-2013-02-18.php`). We generate these files based on our internal knowledge of
-   the AWS services. If there is something incorrect with or missing from a service description, it may be more
-   appropriate to [submit an issue][issues]. We *will*, however, consider pull requests affecting service descriptions,
-   if the changes are related to **Iterator** or **Waiter** configurations (e.g. [PR #84][pr-84]).
-5. If your code does not conform to the PSR standards or does not include adequate tests, we may ask you to update your
-   pull requests before we accept them. We also reserve the right to deny any pull requests that do not align with our
-   standards or goals.
-6. If you would like to implement support for a significant feature that is not yet available in the SDK, please talk to
-   us beforehand to avoid any duplication of effort.
-
-## What we are looking for
-
-We are open to anything that improves the SDK and doesn't unnecessarily cause backwards-incompatible changes. If you are
-unsure if your idea is something we would be open to, please ask us (open a ticket, send us an email, post on the
-forums, etc.) Specifically, here are a few things that we would appreciate help on:
-
-1. **Waiters** – Waiter configurations are located in the service descriptions. You can also create concrete waiters
-   within the `Aws\*\Waiter` namespace of a service if the logic of the waiter absolutely cannot be defined using waiter
-   configuration. There are many waiters that we currently provide, but many that we do not. Please let us know if you
-   have any questions about creating waiter configurations.
-2. **Docs** – Our [User Guide][user-guide] is an ongoing project, and we would greatly appreciate contributions. The
-   docs are written as a [Sphinx][] website using [reStructuredText][] (very similar to Markdown). The User Guide is
-   located in the `docs` directory of this repository. Please see the [User Guide README][docs-readme] for more
-   information about how to build the User Guide.
-3. **Tests** – We maintain high code coverage, but if there are any tests you feel are missing, please add them.
-4. **Convenience features** – Are there any features you feel would add value to the SDK (e.g., batching for SES, SNS
-   message verification, S3 stream wrapper, etc.)? Contributions in this area would be greatly appreciated.
-5. **Third-party modules** – We have modules published for [Silex](mod-silex), [Laravel 4](mod-laravel), and [Zend
-   Framework 2][mod-zf2]. Please let us know if you are interested in creating integrations with other frameworks. We
-   would be happy to help.
-6. If you have some other ideas, please let us know!
-
-## Running the unit tests
-
-The AWS SDK for PHP is unit tested using PHPUnit. You can run the unit tests of the SDK after copying
-phpunit.xml.dist to phpunit.xml:
-
-    cp phpunit.xml.dist phpunit.xml
-
-Next, you need to install the dependencies of the SDK using Composer:
-
-    composer.phar install
-
-Now you're ready to run the unit tests using PHPUnit:
-
-    vendor/bin/phpunit
-=======
 We work hard to provide a high-quality and useful SDK for our AWS services, and
 we greatly value feedback and contributions from our community. Please submit
 your [issues][] or [pull requests][pull-requests] through GitHub.
@@ -94,7 +32,6 @@
    about how to build the User Guide.
 1. If you are working on the SDK, make sure to check out the `Makefile` for some
    of the common tasks that we have to do.
->>>>>>> 935f696f
 
 [issues]: https://github.com/aws/aws-sdk-php/issues
 [pull-requests]: https://github.com/aws/aws-sdk-php/pulls
